/*
 * Licensed to the Apache Software Foundation (ASF) under one or more
 * contributor license agreements.  See the NOTICE file distributed with
 * this work for additional information regarding copyright ownership.
 * The ASF licenses this file to You under the Apache License, Version 2.0
 * (the "License"); you may not use this file except in compliance with
 * the License.  You may obtain a copy of the License at
 *
 *     http://www.apache.org/licenses/LICENSE-2.0
 *
 * Unless required by applicable law or agreed to in writing, software
 * distributed under the License is distributed on an "AS IS" BASIS,
 * WITHOUT WARRANTIES OR CONDITIONS OF ANY KIND, either express or implied.
 * See the License for the specific language governing permissions and
 * limitations under the License.
 */

package org.apache.lucene.codecs.uniformsplit;

import java.io.IOException;
import java.util.Collections;

import org.apache.lucene.codecs.lucene84.MockTermStateFactory;
import org.apache.lucene.index.DocValuesType;
import org.apache.lucene.index.FieldInfo;
import org.apache.lucene.index.IndexOptions;
import org.apache.lucene.index.VectorValues;
import org.apache.lucene.store.ByteBuffersDataOutput;
import org.apache.lucene.store.ByteBuffersIndexOutput;
import org.apache.lucene.util.BytesRef;
import org.apache.lucene.util.LuceneTestCase;

/**
 * Tests {@link BlockWriter}.
 */
public class TestBlockWriter extends LuceneTestCase {

  private BlockWriter blockWriter;
  private ByteBuffersIndexOutput blockOutput;

  @Override
  public void setUp() throws Exception {
    super.setUp();
    blockOutput = new ByteBuffersIndexOutput(ByteBuffersDataOutput.newResettableInstance(), "Test", "Test");
    blockWriter = new BlockWriter(blockOutput, 10, 2, null);
  }

  public void testAddLine() throws IOException {
    BytesRef term = new BytesRef("mike");
    blockWriter.addLine(term, MockTermStateFactory.create(), null);
    assertEquals(1, blockWriter.blockLines.size());
    assertEquals(term, blockWriter.lastTerm);
  }

  public void testAddMultipleLinesSingleBlock() throws IOException {
    String[] terms = new String[]{
        "ana",
        "bark",
        "condor",
        "dice",
        "elephant"
    };
    for (String t : terms) {
      blockWriter.addLine(new BytesRef(t), MockTermStateFactory.create(), null);
    }
    assertEquals(terms.length, blockWriter.blockLines.size());
    assertEquals(new BytesRef(terms[terms.length - 1]), blockWriter.lastTerm);
  }

  public void testAddMultipleLinesMultiBlock() throws IOException {
    String[] terms = new String[]{
        "ana",
        "bark",
        "condor",
        "dice",
        "elephant",
        "fork",
        "gain",
        "hyper",
        "identifier",
        "judge",
        "ko",
        "large",
    };
    // in order to build a block a FieldMetadata must be set
    blockWriter.setField(new FieldMetadata(getMockFieldInfo("content", 0), 0));

    FSTDictionary.Builder dictionaryBuilder = new FSTDictionary.Builder();

    for (String t : terms) {
      blockWriter.addLine(new BytesRef(t), MockTermStateFactory.create(), dictionaryBuilder);
    }
    //at least one block was flushed
    assertTrue(blockOutput.getFilePointer() > 0);

    // last term is always the last term to be writen
    assertEquals(new BytesRef(terms[terms.length - 1]), blockWriter.lastTerm);

    // remains 'large' to be flushed
    assertEquals(1, blockWriter.blockLines.size());

    blockWriter.finishLastBlock(dictionaryBuilder);

    // we release memory
    assertTrue(blockWriter.blockLines.isEmpty());
    assertNull(blockWriter.lastTerm);
    assertEquals(0, blockWriter.blockLinesWriteBuffer.size());
    assertEquals(0, blockWriter.termStatesWriteBuffer.size());
  }

  private static FieldInfo getMockFieldInfo(String fieldName, int number) {
    return new FieldInfo(fieldName,
        number,
        false,
        false,
        true,
        IndexOptions.DOCS_AND_FREQS_AND_POSITIONS_AND_OFFSETS,
        DocValuesType.NONE,
        -1,
        Collections.emptyMap(),
        0,
        0,
        0,
        0,
<<<<<<< HEAD
        VectorValues.ScoreFunction.NONE,
=======
        VectorValues.SearchStrategy.NONE,
>>>>>>> 4bf25415
        true
    );
  }
}<|MERGE_RESOLUTION|>--- conflicted
+++ resolved
@@ -122,11 +122,7 @@
         0,
         0,
         0,
-<<<<<<< HEAD
-        VectorValues.ScoreFunction.NONE,
-=======
         VectorValues.SearchStrategy.NONE,
->>>>>>> 4bf25415
         true
     );
   }

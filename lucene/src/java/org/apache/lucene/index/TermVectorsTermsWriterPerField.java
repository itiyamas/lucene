package org.apache.lucene.index;

/**
 * Licensed to the Apache Software Foundation (ASF) under one or more
 * contributor license agreements.  See the NOTICE file distributed with
 * this work for additional information regarding copyright ownership.
 * The ASF licenses this file to You under the Apache License, Version 2.0
 * (the "License"); you may not use this file except in compliance with
 * the License.  You may obtain a copy of the License at
 *
 *     http://www.apache.org/licenses/LICENSE-2.0
 *
 * Unless required by applicable law or agreed to in writing, software
 * distributed under the License is distributed on an "AS IS" BASIS,
 * WITHOUT WARRANTIES OR CONDITIONS OF ANY KIND, either express or implied.
 * See the License for the specific language governing permissions and
 * limitations under the License.
 */

import java.io.IOException;

import org.apache.lucene.analysis.tokenattributes.OffsetAttribute;
import org.apache.lucene.document.Fieldable;
import org.apache.lucene.store.IndexOutput;
import org.apache.lucene.util.ByteBlockPool;
import org.apache.lucene.util.BytesRef;
import org.apache.lucene.util.RamUsageEstimator;

final class TermVectorsTermsWriterPerField extends TermsHashConsumerPerField {

  final TermsHashPerField termsHashPerField;
  final TermVectorsTermsWriter termsWriter;
  final FieldInfo fieldInfo;
  final DocumentsWriterPerThread.DocState docState;
  final FieldInvertState fieldState;

  boolean doVectors;
  boolean doVectorPositions;
  boolean doVectorOffsets;

  int maxNumPostings;
  OffsetAttribute offsetAttribute = null;
  
  public TermVectorsTermsWriterPerField(TermsHashPerField termsHashPerField, TermVectorsTermsWriter termsWriter, FieldInfo fieldInfo) {
    this.termsHashPerField = termsHashPerField;
    this.termsWriter = termsWriter;
    this.fieldInfo = fieldInfo;
    docState = termsHashPerField.docState;
    fieldState = termsHashPerField.fieldState;
  }

  @Override
  int getStreamCount() {
    return 2;
  }

  @Override
  boolean start(Fieldable[] fields, int count) {
    doVectors = false;
    doVectorPositions = false;
    doVectorOffsets = false;

    for(int i=0;i<count;i++) {
      Fieldable field = fields[i];
      if (field.isIndexed() && field.isTermVectorStored()) {
        doVectors = true;
        doVectorPositions |= field.isStorePositionWithTermVector();
        doVectorOffsets |= field.isStoreOffsetWithTermVector();
      }
    }

    if (doVectors) {
<<<<<<< HEAD
      if (termsWriter.tvx != null) {
        if (termsHashPerField.numPostings != 0)
          // Only necessary if previous doc hit a
          // non-aborting exception while writing vectors in
          // this field:
          termsHashPerField.reset();
=======
      if (perThread.doc == null) {
        perThread.doc = termsWriter.getPerDoc();
        perThread.doc.docID = docState.docID;
        assert perThread.doc.numVectorFields == 0;
        assert 0 == perThread.doc.perDocTvf.length();
        assert 0 == perThread.doc.perDocTvf.getFilePointer();
      }

      assert perThread.doc.docID == docState.docID;

      if (termsHashPerField.bytesHash.size() != 0) {
        // Only necessary if previous doc hit a
        // non-aborting exception while writing vectors in
        // this field:
        termsHashPerField.reset();
        perThread.termsHashPerThread.reset(false);
>>>>>>> e18dcbf1
      }
    }

    // TODO: only if needed for performance
    //perThread.postingsCount = 0;

    return doVectors;
  }     

  public void abort() {}

<<<<<<< HEAD
=======
  /** Called once per field per document if term vectors
   *  are enabled, to write the vectors to
   *  RAMOutputStream, which is then quickly flushed to
   *  the real term vectors files in the Directory. */
>>>>>>> e18dcbf1
  @Override
  void finish() throws IOException {
    if (!doVectors || termsHashPerField.numPostings == 0)
      return;

    termsWriter.addFieldToFlush(this);
  }
  
  void finishDocument() throws IOException {
    assert docState.testPoint("TermVectorsTermsWriterPerField.finish start");

    final int numPostings = termsHashPerField.bytesHash.size();

    final BytesRef flushTerm = termsWriter.flushTerm;

    assert numPostings >= 0;

    if (numPostings > maxNumPostings)
      maxNumPostings = numPostings;

    // This is called once, after inverting all occurrences
    // of a given field in the doc.  At this point we flush
    // our hash into the DocWriter.

    assert fieldInfo.storeTermVector;
    assert termsWriter.vectorFieldsInOrder(fieldInfo);

    TermVectorsPostingsArray postings = (TermVectorsPostingsArray) termsHashPerField.postingsArray;
    final IndexOutput tvf = termsWriter.tvf;

    // TODO: we may want to make this sort in same order
    // as Codec's terms dict?
    final int[] termIDs = termsHashPerField.sortPostings(BytesRef.getUTF8SortedAsUnicodeComparator());

    tvf.writeVInt(numPostings);
    byte bits = 0x0;
    if (doVectorPositions)
      bits |= TermVectorsReader.STORE_POSITIONS_WITH_TERMVECTOR;
    if (doVectorOffsets) 
      bits |= TermVectorsReader.STORE_OFFSET_WITH_TERMVECTOR;
    tvf.writeByte(bits);

    int lastLen = 0;
    byte[] lastBytes = null;
    int lastStart = 0;
      
    final ByteSliceReader reader = termsWriter.vectorSliceReader;
    final ByteBlockPool termBytePool = termsHashPerField.termBytePool;

    for(int j=0;j<numPostings;j++) {
      final int termID = termIDs[j];
      final int freq = postings.freqs[termID];
          
      // Get BytesRef
      termBytePool.setBytesRef(flushTerm, postings.textStarts[termID]);

      // Compute common byte prefix between last term and
      // this term
      int prefix = 0;
      if (j > 0) {
        while(prefix < lastLen && prefix < flushTerm.length) {
          if (lastBytes[lastStart+prefix] != flushTerm.bytes[flushTerm.offset+prefix]) {
            break;
          }
          prefix++;
        }
      }

      lastLen = flushTerm.length;
      lastBytes = flushTerm.bytes;
      lastStart = flushTerm.offset;

      final int suffix = flushTerm.length - prefix;
      tvf.writeVInt(prefix);
      tvf.writeVInt(suffix);
      tvf.writeBytes(flushTerm.bytes, lastStart+prefix, suffix);
      tvf.writeVInt(freq);

      if (doVectorPositions) {
        termsHashPerField.initReader(reader, termID, 0);
        reader.writeTo(tvf);
      }

      if (doVectorOffsets) {
        termsHashPerField.initReader(reader, termID, 1);
        reader.writeTo(tvf);
      }
    }

    termsHashPerField.reset();
<<<<<<< HEAD
=======

    // NOTE: we clear, per-field, at the thread level,
    // because term vectors fully write themselves on each
    // field; this saves RAM (eg if large doc has two large
    // fields w/ term vectors on) because we recycle/reuse
    // all RAM after each field:
    perThread.termsHashPerThread.reset(false);
>>>>>>> e18dcbf1
  }

  void shrinkHash() {
    termsHashPerField.shrinkHash(maxNumPostings);
    maxNumPostings = 0;
  }
  
  @Override
  void start(Fieldable f) {
    if (doVectorOffsets) {
      offsetAttribute = fieldState.attributeSource.addAttribute(OffsetAttribute.class);
    } else {
      offsetAttribute = null;
    }
  }

  @Override
  void newTerm(final int termID) {
    assert docState.testPoint("TermVectorsTermsWriterPerField.newTerm start");
    TermVectorsPostingsArray postings = (TermVectorsPostingsArray) termsHashPerField.postingsArray;

    postings.freqs[termID] = 1;

    if (doVectorOffsets) {
      int startOffset = fieldState.offset + offsetAttribute.startOffset();
      int endOffset = fieldState.offset + offsetAttribute.endOffset();
      
      termsHashPerField.writeVInt(1, startOffset);
      termsHashPerField.writeVInt(1, endOffset - startOffset);
      postings.lastOffsets[termID] = endOffset;
    }

    if (doVectorPositions) {
      termsHashPerField.writeVInt(0, fieldState.position);
      postings.lastPositions[termID] = fieldState.position;
    }
  }

  @Override
  void addTerm(final int termID) {

    assert docState.testPoint("TermVectorsTermsWriterPerField.addTerm start");

    TermVectorsPostingsArray postings = (TermVectorsPostingsArray) termsHashPerField.postingsArray;
    
    postings.freqs[termID]++;

    if (doVectorOffsets) {
      int startOffset = fieldState.offset + offsetAttribute.startOffset();
      int endOffset = fieldState.offset + offsetAttribute.endOffset();
      
      termsHashPerField.writeVInt(1, startOffset - postings.lastOffsets[termID]);
      termsHashPerField.writeVInt(1, endOffset - startOffset);
      postings.lastOffsets[termID] = endOffset;
    }

    if (doVectorPositions) {
      termsHashPerField.writeVInt(0, fieldState.position - postings.lastPositions[termID]);
      postings.lastPositions[termID] = fieldState.position;
    }
  }

  @Override
  void skippingLongTerm() {}

  @Override
  ParallelPostingsArray createPostingsArray(int size) {
    return new TermVectorsPostingsArray(size);
  }

  static final class TermVectorsPostingsArray extends ParallelPostingsArray {
    public TermVectorsPostingsArray(int size) {
      super(size);
      freqs = new int[size];
      lastOffsets = new int[size];
      lastPositions = new int[size];
    }

    int[] freqs;                                       // How many times this term occurred in the current doc
    int[] lastOffsets;                                 // Last offset we saw
    int[] lastPositions;                               // Last position where this term occurred
    
    ParallelPostingsArray newInstance(int size) {
      return new TermVectorsPostingsArray(size);
    }

    @Override
    void copyTo(ParallelPostingsArray toArray, int numToCopy) {
      assert toArray instanceof TermVectorsPostingsArray;
      TermVectorsPostingsArray to = (TermVectorsPostingsArray) toArray;

      super.copyTo(toArray, numToCopy);

      System.arraycopy(freqs, 0, to.freqs, 0, size);
      System.arraycopy(lastOffsets, 0, to.lastOffsets, 0, size);
      System.arraycopy(lastPositions, 0, to.lastPositions, 0, size);
    }

    @Override
    int bytesPerPosting() {
<<<<<<< HEAD
      return super.bytesPerPosting() + 3 * DocumentsWriterRAMAllocator.INT_NUM_BYTE;
=======
      return super.bytesPerPosting() + 3 * RamUsageEstimator.NUM_BYTES_INT;
>>>>>>> e18dcbf1
    }
  }
}<|MERGE_RESOLUTION|>--- conflicted
+++ resolved
@@ -40,7 +40,7 @@
 
   int maxNumPostings;
   OffsetAttribute offsetAttribute = null;
-  
+
   public TermVectorsTermsWriterPerField(TermsHashPerField termsHashPerField, TermVectorsTermsWriter termsWriter, FieldInfo fieldInfo) {
     this.termsHashPerField = termsHashPerField;
     this.termsWriter = termsWriter;
@@ -70,31 +70,13 @@
     }
 
     if (doVectors) {
-<<<<<<< HEAD
       if (termsWriter.tvx != null) {
-        if (termsHashPerField.numPostings != 0)
+        if (termsHashPerField.bytesHash.size() != 0) {
           // Only necessary if previous doc hit a
           // non-aborting exception while writing vectors in
           // this field:
           termsHashPerField.reset();
-=======
-      if (perThread.doc == null) {
-        perThread.doc = termsWriter.getPerDoc();
-        perThread.doc.docID = docState.docID;
-        assert perThread.doc.numVectorFields == 0;
-        assert 0 == perThread.doc.perDocTvf.length();
-        assert 0 == perThread.doc.perDocTvf.getFilePointer();
-      }
-
-      assert perThread.doc.docID == docState.docID;
-
-      if (termsHashPerField.bytesHash.size() != 0) {
-        // Only necessary if previous doc hit a
-        // non-aborting exception while writing vectors in
-        // this field:
-        termsHashPerField.reset();
-        perThread.termsHashPerThread.reset(false);
->>>>>>> e18dcbf1
+        }
       }
     }
 
@@ -102,25 +84,21 @@
     //perThread.postingsCount = 0;
 
     return doVectors;
-  }     
+  }
 
   public void abort() {}
 
-<<<<<<< HEAD
-=======
   /** Called once per field per document if term vectors
    *  are enabled, to write the vectors to
    *  RAMOutputStream, which is then quickly flushed to
-   *  the real term vectors files in the Directory. */
->>>>>>> e18dcbf1
-  @Override
+   *  the real term vectors files in the Directory. */  @Override
   void finish() throws IOException {
-    if (!doVectors || termsHashPerField.numPostings == 0)
+    if (!doVectors || termsHashPerField.bytesHash.size() == 0)
       return;
 
     termsWriter.addFieldToFlush(this);
   }
-  
+
   void finishDocument() throws IOException {
     assert docState.testPoint("TermVectorsTermsWriterPerField.finish start");
 
@@ -151,21 +129,21 @@
     byte bits = 0x0;
     if (doVectorPositions)
       bits |= TermVectorsReader.STORE_POSITIONS_WITH_TERMVECTOR;
-    if (doVectorOffsets) 
+    if (doVectorOffsets)
       bits |= TermVectorsReader.STORE_OFFSET_WITH_TERMVECTOR;
     tvf.writeByte(bits);
 
     int lastLen = 0;
     byte[] lastBytes = null;
     int lastStart = 0;
-      
+
     final ByteSliceReader reader = termsWriter.vectorSliceReader;
     final ByteBlockPool termBytePool = termsHashPerField.termBytePool;
 
     for(int j=0;j<numPostings;j++) {
       final int termID = termIDs[j];
       final int freq = postings.freqs[termID];
-          
+
       // Get BytesRef
       termBytePool.setBytesRef(flushTerm, postings.textStarts[termID]);
 
@@ -203,23 +181,13 @@
     }
 
     termsHashPerField.reset();
-<<<<<<< HEAD
-=======
-
-    // NOTE: we clear, per-field, at the thread level,
-    // because term vectors fully write themselves on each
-    // field; this saves RAM (eg if large doc has two large
-    // fields w/ term vectors on) because we recycle/reuse
-    // all RAM after each field:
-    perThread.termsHashPerThread.reset(false);
->>>>>>> e18dcbf1
   }
 
   void shrinkHash() {
     termsHashPerField.shrinkHash(maxNumPostings);
     maxNumPostings = 0;
   }
-  
+
   @Override
   void start(Fieldable f) {
     if (doVectorOffsets) {
@@ -239,7 +207,7 @@
     if (doVectorOffsets) {
       int startOffset = fieldState.offset + offsetAttribute.startOffset();
       int endOffset = fieldState.offset + offsetAttribute.endOffset();
-      
+
       termsHashPerField.writeVInt(1, startOffset);
       termsHashPerField.writeVInt(1, endOffset - startOffset);
       postings.lastOffsets[termID] = endOffset;
@@ -257,13 +225,13 @@
     assert docState.testPoint("TermVectorsTermsWriterPerField.addTerm start");
 
     TermVectorsPostingsArray postings = (TermVectorsPostingsArray) termsHashPerField.postingsArray;
-    
+
     postings.freqs[termID]++;
 
     if (doVectorOffsets) {
       int startOffset = fieldState.offset + offsetAttribute.startOffset();
       int endOffset = fieldState.offset + offsetAttribute.endOffset();
-      
+
       termsHashPerField.writeVInt(1, startOffset - postings.lastOffsets[termID]);
       termsHashPerField.writeVInt(1, endOffset - startOffset);
       postings.lastOffsets[termID] = endOffset;
@@ -294,7 +262,7 @@
     int[] freqs;                                       // How many times this term occurred in the current doc
     int[] lastOffsets;                                 // Last offset we saw
     int[] lastPositions;                               // Last position where this term occurred
-    
+
     ParallelPostingsArray newInstance(int size) {
       return new TermVectorsPostingsArray(size);
     }
@@ -313,11 +281,7 @@
 
     @Override
     int bytesPerPosting() {
-<<<<<<< HEAD
-      return super.bytesPerPosting() + 3 * DocumentsWriterRAMAllocator.INT_NUM_BYTE;
-=======
       return super.bytesPerPosting() + 3 * RamUsageEstimator.NUM_BYTES_INT;
->>>>>>> e18dcbf1
     }
   }
 }
package org.apache.lucene.index;

/**
 * Licensed to the Apache Software Foundation (ASF) under one or more
 * contributor license agreements. See the NOTICE file distributed with
 * this work for additional information regarding copyright ownership.
 * The ASF licenses this file to You under the Apache License, Version 2.0
 * (the "License"); you may not use this file except in compliance with
 * the License. You may obtain a copy of the License at
 *
 * http://www.apache.org/licenses/LICENSE-2.0
 *
 * Unless required by applicable law or agreed to in writing, software
 * distributed under the License is distributed on an "AS IS" BASIS,
 * WITHOUT WARRANTIES OR CONDITIONS OF ANY KIND, either express or implied.
 * See the License for the specific language governing permissions and
 * limitations under the License.
 */

import static org.apache.lucene.util.ByteBlockPool.BYTE_BLOCK_MASK;
import static org.apache.lucene.util.ByteBlockPool.BYTE_BLOCK_SIZE;

import java.io.IOException;
import java.io.PrintStream;
import java.text.NumberFormat;
import java.util.concurrent.atomic.AtomicLong;

import org.apache.lucene.analysis.Analyzer;
import org.apache.lucene.document.Document;
import org.apache.lucene.index.DocumentsWriterDeleteQueue.DeleteSlice;
import org.apache.lucene.search.SimilarityProvider;
import org.apache.lucene.store.Directory;
import org.apache.lucene.util.BitVector;
import org.apache.lucene.util.ByteBlockPool.Allocator;
import org.apache.lucene.util.ByteBlockPool.DirectTrackingAllocator;
import org.apache.lucene.util.RamUsageEstimator;

public class DocumentsWriterPerThread {

  /**
   * The IndexingChain must define the {@link #getChain(DocumentsWriter)} method
   * which returns the DocConsumer that the DocumentsWriter calls to process the
   * documents.
   */
  abstract static class IndexingChain {
    abstract DocConsumer getChain(DocumentsWriterPerThread documentsWriterPerThread);
  }


  static final IndexingChain defaultIndexingChain = new IndexingChain() {

    @Override
    DocConsumer getChain(DocumentsWriterPerThread documentsWriterPerThread) {
      /*
      This is the current indexing chain:

      DocConsumer / DocConsumerPerThread
        --> code: DocFieldProcessor / DocFieldProcessorPerThread
          --> DocFieldConsumer / DocFieldConsumerPerThread / DocFieldConsumerPerField
            --> code: DocFieldConsumers / DocFieldConsumersPerThread / DocFieldConsumersPerField
              --> code: DocInverter / DocInverterPerThread / DocInverterPerField
                --> InvertedDocConsumer / InvertedDocConsumerPerThread / InvertedDocConsumerPerField
                  --> code: TermsHash / TermsHashPerThread / TermsHashPerField
                    --> TermsHashConsumer / TermsHashConsumerPerThread / TermsHashConsumerPerField
                      --> code: FreqProxTermsWriter / FreqProxTermsWriterPerThread / FreqProxTermsWriterPerField
                      --> code: TermVectorsTermsWriter / TermVectorsTermsWriterPerThread / TermVectorsTermsWriterPerField
                --> InvertedDocEndConsumer / InvertedDocConsumerPerThread / InvertedDocConsumerPerField
                  --> code: NormsWriter / NormsWriterPerThread / NormsWriterPerField
              --> code: StoredFieldsWriter / StoredFieldsWriterPerThread / StoredFieldsWriterPerField
    */

    // Build up indexing chain:

      final TermsHashConsumer termVectorsWriter = new TermVectorsTermsWriter(documentsWriterPerThread);
      final TermsHashConsumer freqProxWriter = new FreqProxTermsWriter();

      final InvertedDocConsumer  termsHash = new TermsHash(documentsWriterPerThread, freqProxWriter, true,
                                                           new TermsHash(documentsWriterPerThread, termVectorsWriter, false, null));
      final NormsWriter normsWriter = new NormsWriter();
      final DocInverter docInverter = new DocInverter(documentsWriterPerThread.docState, termsHash, normsWriter);
      return new DocFieldProcessor(documentsWriterPerThread, docInverter);
    }
  };

  static class DocState {
    final DocumentsWriterPerThread docWriter;
    Analyzer analyzer;
    PrintStream infoStream;
    SimilarityProvider similarityProvider;
    int docID;
    Document doc;
    String maxTermPrefix;

    DocState(DocumentsWriterPerThread docWriter) {
      this.docWriter = docWriter;
    }

    // Only called by asserts
    public boolean testPoint(String name) {
      return docWriter.writer.testPoint(name);
    }

    public void clear() {
      // don't hold onto doc nor analyzer, in case it is
      // largish:
      doc = null;
      analyzer = null;
    }
  }

  static class FlushedSegment {
    final SegmentInfo segmentInfo;
    final BufferedDeletes segmentDeletes;
    final BitVector deletedDocuments;

    private FlushedSegment(SegmentInfo segmentInfo,
        BufferedDeletes segmentDeletes, BitVector deletedDocuments) {
      this.segmentInfo = segmentInfo;
      this.segmentDeletes = segmentDeletes;
      this.deletedDocuments = deletedDocuments;
    }
  }

  /** Called if we hit an exception at a bad time (when
   *  updating the index files) and must discard all
   *  currently buffered docs.  This resets our state,
   *  discarding any docs added since last flush. */
  void abort() throws IOException {
    hasAborted = aborting = true;
    try {
      if (infoStream != null) {
        message("docWriter: now abort");
      }
      try {
        consumer.abort();
      } catch (Throwable t) {
      }

      pendingDeletes.clear();
      deleteSlice = deleteQueue.newSlice();
      // Reset all postings data
      doAfterFlush();

    } finally {
      aborting = false;
      if (infoStream != null) {
        message("docWriter: done abort");
      }
    }
  }

  final DocumentsWriter parent;
  final IndexWriter writer;
  final Directory directory;
  final DocState docState;
  final DocConsumer consumer;
  final AtomicLong bytesUsed;
  
  SegmentWriteState flushState;
  //Deletes for our still-in-RAM (to be flushed next) segment
  BufferedDeletes pendingDeletes;  
  String segment;     // Current segment we are working on
  boolean aborting = false;   // True if an abort is pending
  boolean hasAborted = false; // True if the last exception throws by #updateDocument was aborting

  private FieldInfos fieldInfos;
  private PrintStream infoStream;
  private int numDocsInRAM;
  private int flushedDocCount;
  DocumentsWriterDeleteQueue deleteQueue;
  DeleteSlice deleteSlice;
  private final NumberFormat nf = NumberFormat.getInstance();
  final Allocator byteBlockAllocator;

  
  public DocumentsWriterPerThread(Directory directory, DocumentsWriter parent,
      FieldInfos fieldInfos, IndexingChain indexingChain) {
    this.directory = directory;
    this.parent = parent;
    this.fieldInfos = fieldInfos;
    this.writer = parent.indexWriter;
    this.infoStream = parent.infoStream;
    this.docState = new DocState(this);
    this.docState.similarityProvider = parent.indexWriter.getConfig()
        .getSimilarityProvider();
    bytesUsed = new AtomicLong(0);
    byteBlockAllocator = new DirectTrackingAllocator(bytesUsed);
    consumer = indexingChain.getChain(this);
    pendingDeletes = new BufferedDeletes(false);
    initialize();
  }
  
  public DocumentsWriterPerThread(DocumentsWriterPerThread other, FieldInfos fieldInfos) {
    this(other.directory, other.parent, fieldInfos, other.parent.chain);
  }
  
  void initialize() {
    deleteQueue = parent.deleteQueue;
    assert numDocsInRAM == 0 : "num docs " + numDocsInRAM;
    pendingDeletes.clear();
    deleteSlice = null;
  }

  void setAborting() {
    aborting = true;
  }
  
  boolean checkAndResetHasAborted() {
    final boolean retval = hasAborted;
    hasAborted = false;
    return retval;
  }

  public void updateDocument(Document doc, Analyzer analyzer, Term delTerm) throws IOException {
    assert writer.testPoint("DocumentsWriterPerThread addDocument start");
    assert deleteQueue != null;
    docState.doc = doc;
    docState.analyzer = analyzer;
    docState.docID = numDocsInRAM;
    if (segment == null) {
      // this call is synchronized on IndexWriter.segmentInfos
      segment = writer.newSegmentName();
      assert numDocsInRAM == 0;
    }

    boolean success = false;
    try {
      try {
        consumer.processDocument(fieldInfos);
      } finally {
        docState.clear();
      }
      success = true;
    } finally {
      if (!success) {
        if (!aborting) {
          // mark document as deleted
          deleteDocID(docState.docID);
          numDocsInRAM++;
          fieldInfos.revertUncommitted();
        } else {
          abort();
        }
      }
    }
    success = false;
    try {
      consumer.finishDocument();
      success = true;
    } finally {
      if (!success) {
        abort();
      }
    }
    finishDocument(delTerm);
  }
  
  public int updateDocuments(Iterable<Document> docs, Analyzer analyzer, Term delTerm) throws IOException {
    assert writer.testPoint("DocumentsWriterPerThread addDocuments start");
    assert deleteQueue != null;
    docState.analyzer = analyzer;
    if (segment == null) {
      // this call is synchronized on IndexWriter.segmentInfos
      segment = writer.newSegmentName();
      assert numDocsInRAM == 0;
    }

    int docCount = 0;
    try {
      for(Document doc : docs) {
        docState.doc = doc;
        docState.docID = numDocsInRAM;
        docCount++;

        boolean success = false;
        try {
          consumer.processDocument(fieldInfos);
          success = true;
        } finally {
          if (!success) {
            // An exc is being thrown...

            if (!aborting) {
              // One of the documents hit a non-aborting
              // exception (eg something happened during
              // analysis).  We now go and mark any docs
              // from this batch that we had already indexed
              // as deleted:
              int docID = docState.docID;
              final int endDocID = docID - docCount;
              while (docID > endDocID) {
                deleteDocID(docID);
                docID--;
              }

              // Incr here because finishDocument will not
              // be called (because an exc is being thrown):
              numDocsInRAM++;
              fieldInfos.revertUncommitted();
            } else {
              abort();
            }
          }
        }
        success = false;
        try {
          consumer.finishDocument();
          success = true;
        } finally {
          if (!success) {
            abort();
          }
        }

        finishDocument(null);
      }

      // Apply delTerm only after all indexing has
      // succeeded, but apply it only to docs prior to when
      // this batch started:
      if (delTerm != null) {
        deleteQueue.add(delTerm, deleteSlice);
        assert deleteSlice.isTailItem(delTerm) : "expected the delete term as the tail item";
        deleteSlice.apply(pendingDeletes, numDocsInRAM-docCount);
      }

    } finally {
      docState.clear();
    }

    return docCount;
  }
  
  private void finishDocument(Term delTerm) throws IOException {
    /*
     * here we actually finish the document in two steps 1. push the delete into
     * the queue and update our slice. 2. increment the DWPT private document
     * id.
     * 
     * the updated slice we get from 1. holds all the deletes that have occurred
     * since we updated the slice the last time.
     */
    if (deleteSlice == null) {
      deleteSlice = deleteQueue.newSlice();
      if (delTerm != null) {
        deleteQueue.add(delTerm, deleteSlice);
        deleteSlice.reset();
      }
      
    } else {
      if (delTerm != null) {
        deleteQueue.add(delTerm, deleteSlice);
        assert deleteSlice.isTailItem(delTerm) : "expected the delete term as the tail item";
        deleteSlice.apply(pendingDeletes, numDocsInRAM);
      } else if (deleteQueue.updateSlice(deleteSlice)) {
        deleteSlice.apply(pendingDeletes, numDocsInRAM);
      }
    }
    ++numDocsInRAM;
  }

  // Buffer a specific docID for deletion.  Currently only
  // used when we hit a exception when adding a document
  void deleteDocID(int docIDUpto) {
    pendingDeletes.addDocID(docIDUpto);
    // NOTE: we do not trigger flush here.  This is
    // potentially a RAM leak, if you have an app that tries
    // to add docs but every single doc always hits a
    // non-aborting exception.  Allowing a flush here gets
    // very messy because we are only invoked when handling
    // exceptions so to do this properly, while handling an
    // exception we'd have to go off and flush new deletes
    // which is risky (likely would hit some other
    // confounding exception).
  }

  /**
   * Returns the number of delete terms in this {@link DocumentsWriterPerThread}
   */
  public int numDeleteTerms() {
    // public for FlushPolicy
    return pendingDeletes.numTermDeletes.get();
  }

  /**
   * Returns the number of RAM resident documents in this {@link DocumentsWriterPerThread}
   */
  public int getNumDocsInRAM() {
    // public for FlushPolicy
    return numDocsInRAM;
  }

  SegmentCodecs getCodec() {
    return flushState.segmentCodecs;
  }

  /** Reset after a flush */
  private void doAfterFlush() throws IOException {
    segment = null;
    consumer.doAfterFlush();
    fieldInfos = new FieldInfos(fieldInfos);
    parent.subtractFlushedNumDocs(numDocsInRAM);
    numDocsInRAM = 0;
  }
  
  /**
   * Prepares this DWPT for flushing. This method will freeze and return the
   * {@link DocumentsWriterDeleteQueue}s global buffer and apply all pending
   * deletes to this DWPT.
   */
  FrozenBufferedDeletes prepareFlush() {
    assert numDocsInRAM > 0;
    final FrozenBufferedDeletes globalDeletes = deleteQueue.freezeGlobalBuffer(deleteSlice);
    /* deleteSlice can possibly be null if we have hit non-aborting exceptions during indexing and never succeeded 
    adding a document. */
    if (deleteSlice != null) {
      // apply all deletes before we flush and release the delete slice
      deleteSlice.apply(pendingDeletes, numDocsInRAM);
      assert deleteSlice.isEmpty();
      deleteSlice = null;
    }
    return globalDeletes;
  }

  /** Flush all pending docs to a new segment */
  FlushedSegment flush() throws IOException {
    assert numDocsInRAM > 0;
    assert deleteSlice == null : "all deletes must be applied in prepareFlush";
    flushState = new SegmentWriteState(infoStream, directory, segment, fieldInfos,
        numDocsInRAM, writer.getConfig().getTermIndexInterval(),
        fieldInfos.buildSegmentCodecs(true), pendingDeletes);
    final double startMBUsed = parent.flushControl.netBytes() / 1024. / 1024.;
    // Apply delete-by-docID now (delete-byDocID only
    // happens when an exception is hit processing that
    // doc, eg if analyzer has some problem w/ the text):
    if (pendingDeletes.docIDs.size() > 0) {
      flushState.deletedDocs = new BitVector(numDocsInRAM);
      for(int delDocID : pendingDeletes.docIDs) {
        flushState.deletedDocs.set(delDocID);
      }
      pendingDeletes.bytesUsed.addAndGet(-pendingDeletes.docIDs.size() * BufferedDeletes.BYTES_PER_DEL_DOCID);
      pendingDeletes.docIDs.clear();
    }

    if (infoStream != null) {
      message("flush postings as segment " + flushState.segmentName + " numDocs=" + numDocsInRAM);
    }

    if (aborting) {
      if (infoStream != null) {
        message("flush: skip because aborting is set");
      }
      return null;
    }

    boolean success = false;

    try {
      consumer.flush(flushState);
      pendingDeletes.terms.clear();
      final SegmentInfo newSegment = new SegmentInfo(segment, flushState.numDocs, directory, false, flushState.segmentCodecs, fieldInfos.asReadOnly());
      if (infoStream != null) {
        message("new segment has " + (flushState.deletedDocs == null ? 0 : flushState.deletedDocs.count()) + " deleted docs");
        message("new segment has " + (newSegment.getHasVectors() ? "vectors" : "no vectors"));
        message("flushedFiles=" + newSegment.files());
        message("flushed codecs=" + newSegment.getSegmentCodecs());
      }
      flushedDocCount += flushState.numDocs;

      final BufferedDeletes segmentDeletes;
      if (pendingDeletes.queries.isEmpty()) {
        pendingDeletes.clear();
        segmentDeletes = null;
      } else {
        segmentDeletes = pendingDeletes;
        pendingDeletes = new BufferedDeletes(false);
      }

      if (infoStream != null) {
        final double newSegmentSizeNoStore = newSegment.sizeInBytes(false)/1024./1024.;
        final double newSegmentSize = newSegment.sizeInBytes(true)/1024./1024.;
        message("flushed: segment=" + newSegment + 
                " ramUsed=" + nf.format(startMBUsed) + " MB" +
                " newFlushedSize=" + nf.format(newSegmentSize) + " MB" +
                " (" + nf.format(newSegmentSizeNoStore) + " MB w/o doc stores)" +
                " docs/MB=" + nf.format(flushedDocCount / newSegmentSize) +
                " new/old=" + nf.format(100.0 * newSegmentSizeNoStore / startMBUsed) + "%");
      }
      doAfterFlush();
      success = true;

      return new FlushedSegment(newSegment, segmentDeletes, flushState.deletedDocs);
    } finally {
      if (!success) {
        if (segment != null) {
          synchronized(parent.indexWriter) {
            parent.indexWriter.deleter.refresh(segment);
          }
        }
        abort();
      }
    }
  }

  /** Get current segment name we are writing. */
  String getSegment() {
    return segment;
  }

  long bytesUsed() {
    return bytesUsed.get() + pendingDeletes.bytesUsed.get();
  }

  void message(String message) {
    writer.message("DWPT: " + message);
  }

  /* Initial chunks size of the shared byte[] blocks used to
     store postings data */
  final static int BYTE_BLOCK_NOT_MASK = ~BYTE_BLOCK_MASK;

  /* if you increase this, you must fix field cache impl for
   * getTerms/getTermsIndex requires <= 32768 */
  final static int MAX_TERM_LENGTH_UTF8 = BYTE_BLOCK_SIZE-2;

  /* Initial chunks size of the shared int[] blocks used to
     store postings data */
  final static int INT_BLOCK_SHIFT = 13;
  final static int INT_BLOCK_SIZE = 1 << INT_BLOCK_SHIFT;
  final static int INT_BLOCK_MASK = INT_BLOCK_SIZE - 1;

  /* Allocate another int[] from the shared pool */
  int[] getIntBlock() {
    int[] b = new int[INT_BLOCK_SIZE];
    bytesUsed.addAndGet(INT_BLOCK_SIZE*RamUsageEstimator.NUM_BYTES_INT);
    return b;
  }
  
  void recycleIntBlocks(int[][] blocks, int offset, int length) {
    bytesUsed.addAndGet(-(length *(INT_BLOCK_SIZE*RamUsageEstimator.NUM_BYTES_INT)));
  }

<<<<<<< HEAD
  PerDocWriteState newPerDocWriteState(int codecId) {
    assert segment != null;
    return new PerDocWriteState(infoStream, directory, segment, fieldInfos, bytesUsed, codecId);
=======
  final Allocator byteBlockAllocator = new DirectTrackingAllocator();
    
    
 private class DirectTrackingAllocator extends Allocator {
    public DirectTrackingAllocator() {
      this(BYTE_BLOCK_SIZE);
    }

    public DirectTrackingAllocator(int blockSize) {
      super(blockSize);
    }

    @Override
    public byte[] getByteBlock() {
      bytesUsed.addAndGet(blockSize);
      return new byte[blockSize];
    }
    @Override
    public void recycleByteBlocks(byte[][] blocks, int start, int end) {
      bytesUsed.addAndGet(-((end-start)* blockSize));
      for (int i = start; i < end; i++) {
        blocks[i] = null;
      }
    }
    
>>>>>>> 095423cb
  }
  
  void setInfoStream(PrintStream infoStream) {
    this.infoStream = infoStream;
    docState.infoStream = infoStream;
  }
}<|MERGE_RESOLUTION|>--- conflicted
+++ resolved
@@ -540,37 +540,9 @@
     bytesUsed.addAndGet(-(length *(INT_BLOCK_SIZE*RamUsageEstimator.NUM_BYTES_INT)));
   }
 
-<<<<<<< HEAD
   PerDocWriteState newPerDocWriteState(int codecId) {
     assert segment != null;
     return new PerDocWriteState(infoStream, directory, segment, fieldInfos, bytesUsed, codecId);
-=======
-  final Allocator byteBlockAllocator = new DirectTrackingAllocator();
-    
-    
- private class DirectTrackingAllocator extends Allocator {
-    public DirectTrackingAllocator() {
-      this(BYTE_BLOCK_SIZE);
-    }
-
-    public DirectTrackingAllocator(int blockSize) {
-      super(blockSize);
-    }
-
-    @Override
-    public byte[] getByteBlock() {
-      bytesUsed.addAndGet(blockSize);
-      return new byte[blockSize];
-    }
-    @Override
-    public void recycleByteBlocks(byte[][] blocks, int start, int end) {
-      bytesUsed.addAndGet(-((end-start)* blockSize));
-      for (int i = start; i < end; i++) {
-        blocks[i] = null;
-      }
-    }
-    
->>>>>>> 095423cb
   }
   
   void setInfoStream(PrintStream infoStream) {

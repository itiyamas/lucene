--- conflicted
+++ resolved
@@ -23,86 +23,11 @@
     Additional analysis components
   </description>
 
-<<<<<<< HEAD
-  <property name="src.dir" location="src/java"/>
-  <property name="tests.src.dir" location="src/test"/>
+  <property name="src.dir" location="src/main/java"/>
+  <property name="tests.src.dir" location="src/test/java"/>
   <property name="tests.userdir" location="src/test-files"/>
 
   <import file="../contrib-build.xml"/>
-=======
-  <property name="example.local" value="example"/>
-  
-  <!-- support for the additional analyzers modules -->
-  <path id="modules.classpath">
-    <pathelement location="${common-solr.dir}/../modules/analysis/build/icu/classes/java" />
-    <pathelement location="${common-solr.dir}/../modules/analysis/build/smartcn/classes/java" />
-  	<pathelement location="${common-solr.dir}/../modules/analysis/build/stempel/classes/java" />
-  </path>
-	
-  <target name="prep-module-jars">
-    <subant target="jar" inheritall="false" failonerror="true">
-      <fileset dir="${common-solr.dir}/../modules/analysis/icu" includes="build.xml" />
-      <fileset dir="${common-solr.dir}/../modules/analysis/smartcn" includes="build.xml" />
-      <fileset dir="${common-solr.dir}/../modules/analysis/stempel" includes="build.xml" />
-    </subant>
-  </target>
-
-  <target name="module-jars-to-solr" depends="prep-module-jars">
-    <mkdir dir="${lucene-libs}"/>
-    <copy todir="${lucene-libs}" preservelastmodified="true" flatten="true" failonerror="true" overwrite="true">
-      <fileset dir="${common-solr.dir}/../modules/analysis/build/icu">
-        <include name="lucene-analyzers-icu-${version}.jar" />
-      </fileset>
-      <fileset dir="${common-solr.dir}/../modules/analysis/build/smartcn">
-          <include name="lucene-analyzers-smartcn-${version}.jar" />
-  	  </fileset>
-      <fileset dir="${common-solr.dir}/../modules/analysis/build/stempel">
-        <include name="lucene-analyzers-stempel-${version}.jar" />
-	  </fileset>
-    </copy>
-  </target>
-	 
-  <path id="common.classpath">
-    <fileset dir="lib"/>
-    <pathelement location="${solr-path}/build/solr"/>
-    <pathelement location="${solr-path}/build/solrj"/>
-    <path refid="lucene.classpath"/>
-  	<path refid="modules.classpath"/>
-    <fileset dir="${solr-path}/lib" includes="*.jar"/>
-  </path>
-
-  <path id="test.classpath">
-    <pathelement path="${dest}/classes"/>
-    <pathelement path="${dest}/test-classes"/>
-    <pathelement path="${java.class.path}"/>
-    <pathelement location="${common-solr.dir}/build/test-framework"/> <!-- include solr test code -->
-    <pathelement location="${common-solr.dir}/../lucene/build/classes/test-framework" />  <!-- include some lucene test code -->
-    <path refid="common.classpath"/>
-  </path>
-
-  <target name="clean">
-    <delete failonerror="false" dir="${dest}"/>
-
-    <!-- example doesn't create this anymore, but clean it up
-         if it's still there from an old build
-      -->
-    <delete dir="example/lib" />
-  	<delete dir="${lucene-libs}" />
-  </target>
-
-
-  <target name="init" depends="module-jars-to-solr">
-    <mkdir dir="${dest}/classes"/>
-    
-    <mkdir dir="${build.javadoc}"/>
-    <subant target="compileTestFramework">
-      <fileset dir="${solr-path}" includes="build.xml"/>
-    </subant>
-    <subant target="make-manifest">
-      <fileset dir="${solr-path}" includes="build.xml"/>
-    </subant>
-  </target>
->>>>>>> 1a936ed6
 
   <module-uptodate name="analysis/icu" jarfile="${common.dir}/../modules/analysis/build/icu/lucene-analyzers-icu-${version}.jar"
 	    property="analyzers-icu.uptodate" classpath.property="analyzers-icu.jar"/>
@@ -111,88 +36,12 @@
   <module-uptodate name="analysis/stempel" jarfile="${common.dir}/../modules/analysis/build/stempel/lucene-analyzers-stempel-${version}.jar"
 		property="analyzers-stempel.uptodate" classpath.property="analyzers-stempel.jar"/>
 
-<<<<<<< HEAD
   <path id="classpath">
   	<pathelement path="${analyzers-icu.jar}"/>
   	<pathelement path="${analyzers-smartcn.jar}"/>
   	<pathelement path="${analyzers-stempel.jar}"/>
     <path refid="solr.base.classpath"/>
   </path>
-=======
-  <target name="compile" depends="init">
-    <solr-javac destdir="${dest}/classes"
-                classpathref="common.classpath">
-      <src path="src/java"/>
-    </solr-javac>
-  </target>
-
-  <target name="build" depends="compile">
-    <solr-jar destfile="${dest}/${fullnamever}.jar" basedir="${dest}/classes"
-              manifest="../../${dest}/META-INF/MANIFEST.MF"/>
-  </target>
-
-  <target name="compileTests" depends="compile">
-    <solr-javac destdir="${dest}/test-classes"
-                classpathref="test.classpath">
-      <src path="src/test"/>
-    </solr-javac>
-    <!-- Copy any data files present to the classpath -->
-    <copy todir="${dest}/test-classes">
-      <fileset dir="src/test-files" excludes="**/*.java"/>
-    </copy>
-  </target>
-
-  <target name="example" depends="build,dist">
-    <!-- this task use to copy lib's but that's no longer needed because
-         ../lib and ../lib/downloads are now included explicitly by
-         example/conf/solrconfig.xml
-      -->
-  </target>
-
-
-  <target name="test" depends="compileTests">
-    <mkdir dir="${junit.output.dir}"/>
-
-    <junit printsummary="no"
-           haltonfailure="no"
-           maxmemory="512M"
-           errorProperty="tests.failed"
-           failureProperty="tests.failed"
-           dir="${junit.output.dir}"
-           tempdir="${junit.output.dir}"
-           forkmode="perBatch"
-            >
-      <sysproperty key="java.util.logging.config.file" value="${common-solr.dir}/testlogging.properties"/>
-      <sysproperty key="tests.luceneMatchVersion" value="${tests.luceneMatchVersion}"/>
-      <sysproperty key="tests.codecprovider" value="${tests.codecprovider}"/>
-      <sysproperty key="tests.codec" value="${tests.codec}"/>
-      <sysproperty key="tests.locale" value="${tests.locale}"/>
-      <sysproperty key="tests.timezone" value="${tests.timezone}"/>
-      <sysproperty key="tests.multiplier" value="${tests.multiplier}"/>
-      <sysproperty key="tests.seed" value="${tests.seed}"/>
-      <sysproperty key="tests.verbose" value="${tests.verbose}"/>
-      <sysproperty key="tests.iter" value="${tests.iter}"/>
-      <!-- set whether or not nightly tests should run -->
-      <sysproperty key="tests.nightly" value="${tests.nightly}"/>
-      <sysproperty key="jetty.testMode" value="1"/>
-      <sysproperty key="tempDir" file="${junit.output.dir}"/>
-      <sysproperty key="testmethod" value="${testmethod}"/>
-      <jvmarg line="${args}"/>
-      <formatter classname="${junit.details.formatter}" usefile="false" if="junit.details"/>
-      <classpath refid="test.classpath"/>
-      <assertions>
-        <enable package="org.apache.lucene"/>
-        <enable package="org.apache.solr"/>
-      </assertions>
-      <formatter type="${junit.formatter}"/>
-      <batchtest fork="yes" todir="${junit.output.dir}" unless="testcase">
-        <fileset dir="src/test" includes="${junit.includes}"/>
-      </batchtest>
-      <batchtest fork="yes" todir="${junit.output.dir}" if="testcase">
-        <fileset dir="src/test" includes="**/${testcase}.java"/>
-      </batchtest>
-    </junit>
->>>>>>> 1a936ed6
 
   <target name="compile-analyzers-icu" unless="analyzers-icu.uptodate">
   	<ant dir="${common.dir}/../modules/analysis/icu" target="default" inheritAll="false"/>
